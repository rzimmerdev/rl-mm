<<<<<<< HEAD
\IEEEoverridecommandlockouts
\title{
    \LARGE
    \bfseries
    Reinforcement Learning-Based Market Making as a Stochastic Control on Non-Stationary Dynamics
    \thanks{This work was supported by the Foundation for Research of the State of São Paulo (FAPESP) under grant 2023/16028-3.}
}
=======
%\author{
%    \IEEEauthorblockN{\href{https://orcid.org/0009-0008-6064-9895}{1\textsuperscript{st} Rafael Zimmer \includegraphics[scale=0.06]{images/orcid}}}
%    \IEEEauthorblockA{
%        \textit{Institute of Mathematics and Computer Sciences} \\
%        São Paulo, Brazil \\
%        \href{mailto:rafael.zimmer@usp.br}{rafael.zimmer@usp.br}
%    }
%    \and
%    \IEEEauthorblockN{\href{https://orcid.org/0000-0001-5989-7287}{2\textsuperscript{nd} Oswaldo Luiz Do Valle Costa \includegraphics[scale=0.06]{images/orcid}}}
%    \IEEEauthorblockA{
%        \textit{Polytechnic School of the University of São Paulo} \\
%        São Paulo, Brazil \\
%        \href{mailto:oswaldo.costa@usp.br}{oswaldo.costa@usp.br}
%    }
%}
\title{Reinforcement Learning-Based Market Making as a Stochastic Control on Non-Stationary Dynamics}
>>>>>>> c9b76c8c

\author{
    \IEEEauthorblockN{\href{https://orcid.org/0009-0008-6064-9895}{Rafael Zimmer \includegraphics[scale=0.06]{images/orcid}} and \href{https://orcid.org/0000-0001-5989-7287}{Oswaldo Luiz Do Valle Costa \includegraphics[scale=0.06]{images/orcid}}, Senior Member, IEEE}
    \thanks{Rafael Zimmer is with the Institute of Mathematics and Computer Sciences, University of São Paulo, São Paulo, Brazil \href{mailto:rafael.zimmer@usp.br}{\tt\small rafael.zimmer@usp.br}}
    \thanks{Oswaldo Luiz Do Valle Costa is with the Polytechnic School of the University of São Paulo, São Paulo, Brazil \href{mailto:mailto:oswaldo.costa@usp.br}{\tt\small oswaldo.costa@usp.br}}
}

\maketitle

\begin{abstract}
    Reinforcement Learning has emerged as a promising framework for developing adaptive and data-driven strategies,
    enabling market makers to optimize decision-making policies based on interactions with the limit order book environment.
    Market-making strategies can be expressed as closed-form solutions or sets of heuristic rules,
    and state-of-the-art approaches use machine learning techniques to train agents on historical data or against adversarial market agents,
    but these approaches often rely on static environments or simplified market models, and may not capture the full complexity of changing market dynamics.
    This paper explores the integration of a reinforcement learning agent in a market-making context,
    where the underlying market dynamics have been explicitly modeled as stochastic processes and combined to capture observed stylized facts of real markets,
    including clustered order arrival times, non-stationary spreads and return drifts, stochastic order quantities and price volatility.

    Our contributions include a limit order book simulator with fully parameterizable and independently distributed dynamics,
    combined to model non-stationary market conditions and adverse market regimes.
    We compare the performance of a custom reinforcement learning agent based on the Proximal-Policy Optimization (PPO) algorithm
    against additional benchmarks under our proposed simulated environment.
    The results obtained suggest complex stochastic environments can serve as a valuable tool for training RL agents under markets with non-stationary regimes.
\end{abstract}

\begin{IEEEkeywords}
    Reinforcement Learning, Market Making, Limit Order Book, Stochastic Control, Market Microstructure
\end{IEEEkeywords}<|MERGE_RESOLUTION|>--- conflicted
+++ resolved
@@ -1,4 +1,3 @@
-<<<<<<< HEAD
 \IEEEoverridecommandlockouts
 \title{
     \LARGE
@@ -6,24 +5,6 @@
     Reinforcement Learning-Based Market Making as a Stochastic Control on Non-Stationary Dynamics
     \thanks{This work was supported by the Foundation for Research of the State of São Paulo (FAPESP) under grant 2023/16028-3.}
 }
-=======
-%\author{
-%    \IEEEauthorblockN{\href{https://orcid.org/0009-0008-6064-9895}{1\textsuperscript{st} Rafael Zimmer \includegraphics[scale=0.06]{images/orcid}}}
-%    \IEEEauthorblockA{
-%        \textit{Institute of Mathematics and Computer Sciences} \\
-%        São Paulo, Brazil \\
-%        \href{mailto:rafael.zimmer@usp.br}{rafael.zimmer@usp.br}
-%    }
-%    \and
-%    \IEEEauthorblockN{\href{https://orcid.org/0000-0001-5989-7287}{2\textsuperscript{nd} Oswaldo Luiz Do Valle Costa \includegraphics[scale=0.06]{images/orcid}}}
-%    \IEEEauthorblockA{
-%        \textit{Polytechnic School of the University of São Paulo} \\
-%        São Paulo, Brazil \\
-%        \href{mailto:oswaldo.costa@usp.br}{oswaldo.costa@usp.br}
-%    }
-%}
-\title{Reinforcement Learning-Based Market Making as a Stochastic Control on Non-Stationary Dynamics}
->>>>>>> c9b76c8c
 
 \author{
     \IEEEauthorblockN{\href{https://orcid.org/0009-0008-6064-9895}{Rafael Zimmer \includegraphics[scale=0.06]{images/orcid}} and \href{https://orcid.org/0000-0001-5989-7287}{Oswaldo Luiz Do Valle Costa \includegraphics[scale=0.06]{images/orcid}}, Senior Member, IEEE}
